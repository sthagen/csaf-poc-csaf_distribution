// This file is Free Software under the MIT License
// without warranty, see README.md and LICENSES/MIT.txt for details.
//
// SPDX-License-Identifier: MIT
//
// SPDX-FileCopyrightText: 2021 German Federal Office for Information Security (BSI) <https://www.bsi.bund.de>
// Software-Engineering: 2021 Intevation GmbH <https://intevation.de>

package main

import (
	"bufio"
	"bytes"
	"crypto/sha256"
	"crypto/sha512"
	"crypto/tls"
	"encoding/csv"
	"encoding/json"
	"errors"
	"fmt"
	"io"
	"log"
	"net/http"
	"net/url"
	"path/filepath"
	"regexp"
	"sort"
	"strconv"
	"strings"
	"time"

	"github.com/ProtonMail/gopenpgp/v2/crypto"
	"golang.org/x/time/rate"

	"github.com/csaf-poc/csaf_distribution/csaf"
	"github.com/csaf-poc/csaf_distribution/util"
)

// topicMessages stores the collected topicMessages for a specific topic.
type topicMessages []Message

type processor struct {
	opts      *options
	client    util.Client
	ageAccept func(time.Time) bool

	redirects      map[string][]string
	noneTLS        map[string]struct{}
	alreadyChecked map[string]whereType
	pmdURL         string
	pmd256         []byte
	pmd            interface{}
	keys           []*crypto.KeyRing

	badIntegrities       topicMessages
	badPGPs              topicMessages
	badSignatures        topicMessages
	badProviderMetadata  topicMessages
	badSecurity          topicMessages
	badIndices           topicMessages
	badChanges           topicMessages
	badFolders           topicMessages
	badWellknownMetadata topicMessages
	badDNSPath           topicMessages
	badDirListings       topicMessages

	expr *util.PathEval
}

// reporter is implemented by any value that has a report method.
// The implementation of the report controls how to test
// the respective requirement and generate the report.
type reporter interface {
	report(*processor, *Domain)
}

var (
	// errContinue indicates that the current check should continue.
	errContinue = errors.New("continue")
	// errStop indicates that the current check should stop.
	errStop = errors.New("stop")
)

type whereType byte

const (
	rolieMask = whereType(1) << iota
	rolieIndexMask
	rolieChangesMask
	indexMask
	changesMask
	listingMask
	rolieListingMask
)

func (wt whereType) String() string {
	switch wt {
	case rolieMask:
		return "ROLIE"
	case rolieIndexMask:
		return "index.txt [ROLIE]"
	case rolieChangesMask:
		return "changes.csv [ROLIE]"
	case indexMask:
		return "index.txt"
	case changesMask:
		return "changes.csv"
	case listingMask:
		return "directory listing"
	case rolieListingMask:
		return "directory listing [ROLIE]"
	default:
		var mixed []string
		for mask := rolieMask; mask <= changesMask; mask <<= 1 {
			if x := wt & mask; x == mask {
				mixed = append(mixed, x.String())
			}
		}
		return strings.Join(mixed, "|")
	}
}

// add adds a message to this topic.
func (m *topicMessages) add(typ MessageType, format string, args ...interface{}) {
	*m = append(*m, Message{Type: typ, Text: fmt.Sprintf(format, args...)})
}

// error adds an error message to this topic.
func (m *topicMessages) error(format string, args ...interface{}) {
	m.add(ErrorType, format, args...)
}

// warn adds a warning message to this topic.
func (m *topicMessages) warn(format string, args ...interface{}) {
	m.add(WarnType, format, args...)
}

// info adds an info message to this topic.
func (m *topicMessages) info(format string, args ...interface{}) {
	m.add(InfoType, format, args...)
}

// use signals that we going to use this topic.
func (m *topicMessages) use() {
	if *m == nil {
		*m = []Message{}
	}
}

// reset resets the messages to this topic.
func (m *topicMessages) reset() { *m = nil }

// used returns true if we have used this topic.
func (m *topicMessages) used() bool { return *m != nil }

// newProcessor returns a processor structure after assigning the given options to the opts attribute
// and initializing the "alreadyChecked" and "expr" fields.
func newProcessor(opts *options) *processor {
	return &processor{
		opts:           opts,
		alreadyChecked: map[string]whereType{},
		expr:           util.NewPathEval(),
		ageAccept:      ageAccept(opts),
	}
}

func ageAccept(opts *options) func(time.Time) bool {
	if opts.Years == nil {
		return nil
	}
	good := time.Now().AddDate(-int(*opts.Years), 0, 0)
	return func(t time.Time) bool {
		return !t.Before(good)
	}
}

// clean clears the fields values of the given processor.
func (p *processor) clean() {
	p.redirects = nil
	p.noneTLS = nil
	for k := range p.alreadyChecked {
		delete(p.alreadyChecked, k)
	}
	p.pmdURL = ""
	p.pmd256 = nil
	p.pmd = nil
	p.keys = nil

	p.badIntegrities.reset()
	p.badPGPs.reset()
	p.badSignatures.reset()
	p.badProviderMetadata.reset()
	p.badSecurity.reset()
	p.badIndices.reset()
	p.badChanges.reset()
	p.badFolders.reset()
	p.badWellknownMetadata.reset()
	p.badDNSPath.reset()
	p.badDirListings.reset()
}

// run calls checkDomain function for each domain in the given "domains" parameter.
// Then it calls the report method on each report from the given "reporters" parameter for each domain.
// It returns a pointer to the report and nil, otherwise an error.
func (p *processor) run(reporters []reporter, domains []string) (*Report, error) {

	report := Report{
		Date:    ReportTime{Time: time.Now().UTC()},
		Version: util.SemVersion,
	}

	for _, d := range domains {
		if err := p.checkDomain(d); err != nil {
			if err == errContinue || err == errStop {
				continue
			}
			return nil, err
		}
		domain := &Domain{Name: d}
		for _, r := range reporters {
			r.report(p, domain)
		}
		report.Domains = append(report.Domains, domain)
		p.clean()
	}

	return &report, nil
}

// domainChecks compiles a list of checks which should be performed
// for a given domain.
func (p *processor) domainChecks(domain string) []func(*processor, string) error {

	// If we have a direct domain url we dont need to
	// perform certain checks.
	direct := strings.HasPrefix(domain, "https://")

	checks := []func(*processor, string) error{
		(*processor).checkProviderMetadata,
		(*processor).checkPGPKeys,
	}

	if !direct {
		checks = append(checks, (*processor).checkSecurity)
	}

	checks = append(checks,
		(*processor).checkCSAFs,
		(*processor).checkMissing,
		(*processor).checkInvalid,
		(*processor).checkListing,
	)

	if !direct {
		checks = append(checks,
			(*processor).checkWellknownMetadataReporter,
			(*processor).checkDNSPathReporter,
		)
	}

	return checks
}

func (p *processor) checkDomain(domain string) error {

	for _, check := range p.domainChecks(domain) {
		if err := check(p, domain); err != nil && err != errContinue {
			if err == errStop {
				return nil
			}
			return err
		}
	}

	return nil
}

// checkTLS parses the given URL to check its schema, as a result it sets
// the value of "noneTLS" field if it is not HTTPS.
func (p *processor) checkTLS(u string) {
	if p.noneTLS == nil {
		p.noneTLS = map[string]struct{}{}
	}
	if x, err := url.Parse(u); err == nil && x.Scheme != "https" {
		p.noneTLS[u] = struct{}{}
	}
}

func (p *processor) markChecked(s string, mask whereType) bool {
	v, ok := p.alreadyChecked[s]
	p.alreadyChecked[s] = v | mask
	return ok
}

func (p *processor) checkRedirect(r *http.Request, via []*http.Request) error {

	url := r.URL.String()
	p.checkTLS(url)
	if p.redirects == nil {
		p.redirects = map[string][]string{}
	}

	if redirects := p.redirects[url]; len(redirects) == 0 {
		redirects = make([]string, len(via))
		for i, v := range via {
			redirects[i] = v.URL.String()
		}
		p.redirects[url] = redirects
	}

	if len(via) > 10 {
		return errors.New("too many redirections")
	}
	return nil
}

func (p *processor) httpClient() util.Client {

	if p.client != nil {
		return p.client
	}

	hClient := http.Client{}

	hClient.CheckRedirect = p.checkRedirect

	var tlsConfig tls.Config
	if p.opts.Insecure {
		tlsConfig.InsecureSkipVerify = true
	}

	if p.opts.ClientCert != nil && p.opts.ClientKey != nil {
		cert, err := tls.LoadX509KeyPair(*p.opts.ClientCert, *p.opts.ClientKey)
		if err != nil {
			log.Fatal(err)
		}
		tlsConfig.Certificates = []tls.Certificate{cert}
	}

	hClient.Transport = &http.Transport{
		TLSClientConfig: &tlsConfig,
	}

	var client util.Client

	if p.opts.Verbose {
		client = &util.LoggingClient{Client: &hClient}
	} else {
		client = &hClient
	}

	if p.opts.Rate == nil {
		p.client = client
		return client
	}

	p.client = &util.LimitingClient{
		Client:  client,
		Limiter: rate.NewLimiter(rate.Limit(*p.opts.Rate), 1),
	}

	return p.client
}

var yearFromURL = regexp.MustCompile(`.*/(\d{4})/[^/]+$`)

func (p *processor) integrity(
	files []csaf.AdvisoryFile,
	base string,
	mask whereType,
	lg func(MessageType, string, ...interface{}),
) error {
	b, err := url.Parse(base)
	if err != nil {
		return err
	}
	client := p.httpClient()

	var data bytes.Buffer

	for _, f := range files {
		fp, err := url.Parse(f.URL())
		if err != nil {
			lg(ErrorType, "Bad URL %s: %v", f, err)
			continue
		}
		u := b.ResolveReference(fp).String()
		if p.markChecked(u, mask) {
			continue
		}
		p.checkTLS(u)

		var folderYear *int

		if m := yearFromURL.FindStringSubmatch(u); m != nil {
			year, _ := strconv.Atoi(m[1])
			// Check if we are in checking time interval.
			if p.ageAccept != nil && !p.ageAccept(
				time.Date(
					year, 12, 31, // Assume last day og year.
					23, 59, 59, 0, // 23:59:59
					time.UTC)) {
				continue
			}
			folderYear = &year
		}

		res, err := client.Get(u)
		if err != nil {
			lg(ErrorType, "Fetching %s failed: %v.", u, err)
			continue
		}
		if res.StatusCode != http.StatusOK {
			lg(ErrorType, "Fetching %s failed: Status code %d (%s)",
				u, res.StatusCode, res.Status)
			continue
		}

		s256 := sha256.New()
		s512 := sha512.New()
		data.Reset()
		hasher := io.MultiWriter(s256, s512, &data)

		var doc interface{}

		if err := func() error {
			defer res.Body.Close()
			tee := io.TeeReader(res.Body, hasher)
			return json.NewDecoder(tee).Decode(&doc)
		}(); err != nil {
			lg(ErrorType, "Reading %s failed: %v", u, err)
			continue
		}

		errors, err := csaf.ValidateCSAF(doc)
		if err != nil {
			lg(ErrorType, "Failed to validate %s: %v", u, err)
			continue
		}
		if len(errors) > 0 {
			lg(ErrorType, "CSAF file %s has %d validation errors.", u, len(errors))
		}

		// Check if file is in the right folder.
		p.badFolders.use()

		if date, err := p.expr.Eval(
			`$.document.tracking.initial_release_date`, doc); err != nil {
			p.badFolders.error(
				"Extracting 'initial_release_date' from %s failed: %v", u, err)
		} else if text, ok := date.(string); !ok {
			p.badFolders.error("'initial_release_date' is not a string in %s", u)
		} else if d, err := time.Parse(time.RFC3339, text); err != nil {
			p.badFolders.error(
				"Parsing 'initial_release_date' as RFC3339 failed in %s: %v", u, err)
		} else if folderYear == nil {
			p.badFolders.error("No year folder found in %s", u)
		} else if d.UTC().Year() != *folderYear {
			p.badFolders.error("%s should be in folder %d", u, d.UTC().Year())
		}

		// Check hashes
		p.badIntegrities.use()

		for _, x := range []struct {
			ext  string
			url  func() string
			hash []byte
		}{
			{"SHA256", f.SHA256URL, s256.Sum(nil)},
			{"SHA512", f.SHA512URL, s512.Sum(nil)},
		} {
			hu, err := url.Parse(x.url())
			if err != nil {
				lg(ErrorType, "Bad URL %s: %v", x.url(), err)
				continue
			}
			hashFile := b.ResolveReference(hu).String()
			p.checkTLS(hashFile)
			if res, err = client.Get(hashFile); err != nil {
				p.badIntegrities.error("Fetching %s failed: %v.", hashFile, err)
				continue
			}
			if res.StatusCode != http.StatusOK {
				p.badIntegrities.error("Fetching %s failed: Status code %d (%s)",
					hashFile, res.StatusCode, res.Status)
				continue
			}
			h, err := func() ([]byte, error) {
				defer res.Body.Close()
				return util.HashFromReader(res.Body)
			}()
			if err != nil {
				p.badIntegrities.error("Reading %s failed: %v.", hashFile, err)
				continue
			}
			if len(h) == 0 {
				p.badIntegrities.error("No hash found in %s.", hashFile)
				continue
			}
			if !bytes.Equal(h, x.hash) {
				p.badIntegrities.error("%s hash of %s does not match %s.",
					x.ext, u, hashFile)
			}
		}

		// Check signature
		su, err := url.Parse(f.SignURL())
		if err != nil {
			lg(ErrorType, "Bad URL %s: %v", f.SignURL(), err)
			continue
		}
		sigFile := b.ResolveReference(su).String()
		p.checkTLS(sigFile)

		p.badSignatures.use()

		if res, err = client.Get(sigFile); err != nil {
			p.badSignatures.error("Fetching %s failed: %v.", sigFile, err)
			continue
		}
		if res.StatusCode != http.StatusOK {
			p.badSignatures.error("Fetching %s failed: status code %d (%s)",
				sigFile, res.StatusCode, res.Status)
			continue
		}

		sig, err := func() (*crypto.PGPSignature, error) {
			defer res.Body.Close()
			all, err := io.ReadAll(res.Body)
			if err != nil {
				return nil, err
			}
			return crypto.NewPGPSignatureFromArmored(string(all))
		}()
		if err != nil {
			p.badSignatures.error("Loading signature from %s failed: %v.",
				sigFile, err)
			continue
		}

		if len(p.keys) > 0 {
			pm := crypto.NewPlainMessage(data.Bytes())
			t := crypto.GetUnixTime()
			var verified bool
			for _, key := range p.keys {
				if err := key.VerifyDetached(pm, sig, t); err == nil {
					verified = true
					break
				}
			}
			if !verified {
				p.badSignatures.error("Signature of %s could not be verified.", u)
			}
		}
	}
	return nil
}

func (p *processor) processROLIEFeed(feed string) error {
	client := p.httpClient()
	res, err := client.Get(feed)
	if err != nil {
		p.badProviderMetadata.error("Cannot fetch feed %s: %v", feed, err)
		return errContinue
	}
	if res.StatusCode != http.StatusOK {
		p.badProviderMetadata.warn("Fetching %s failed. Status code %d (%s)",
			feed, res.StatusCode, res.Status)
		return errContinue
	}

	rfeed, rolieDoc, err := func() (*csaf.ROLIEFeed, interface{}, error) {
		defer res.Body.Close()
		all, err := io.ReadAll(res.Body)
		if err != nil {
			return nil, nil, err
		}
		rfeed, err := csaf.LoadROLIEFeed(bytes.NewReader(all))
		if err != nil {
			return nil, nil, fmt.Errorf("%s: %v", feed, err)
		}
		var rolieDoc interface{}
		err = json.NewDecoder(bytes.NewReader(all)).Decode(&rolieDoc)
		return rfeed, rolieDoc, err

	}()
	if err != nil {
		p.badProviderMetadata.error("Loading ROLIE feed failed: %v.", err)
		return errContinue
	}
	errors, err := csaf.ValidateROLIE(rolieDoc)
	if err != nil {
		return err
	}
	if len(errors) > 0 {
		p.badProviderMetadata.error("%s: Validating against JSON schema failed:", feed)
		for _, msg := range errors {
			p.badProviderMetadata.error(strings.ReplaceAll(msg, `%`, `%%`))
		}
	}

	feedURL, err := url.Parse(feed)
	if err != nil {
		p.badProviderMetadata.error("Bad base path: %v", err)
		return errContinue
	}

	base, err := util.BaseURL(feedURL)
	if err != nil {
		p.badProviderMetadata.error("Bad base path: %v", err)
		return errContinue
	}

	// Extract the CSAF files from feed.
	var files []csaf.AdvisoryFile

	rfeed.Entries(func(entry *csaf.Entry) {

		// Filter if we have date checking.
		if p.ageAccept != nil {
			if pub := time.Time(entry.Published); !pub.IsZero() && !p.ageAccept(pub) {
				return
			}
		}

		var url, sha256, sha512, sign string

		for i := range entry.Link {
			link := &entry.Link[i]
			lower := strings.ToLower(link.HRef)
			switch link.Rel {
			case "self":
				if !strings.HasSuffix(lower, ".json") {
					p.badProviderMetadata.warn(
						`ROLIE feed entry link %s in %s with "rel": "self" has unexpected file extension.`,
						link.HRef, feed)
				}
				url = link.HRef
			case "signature":
				if !strings.HasSuffix(lower, ".asc") {
					p.badProviderMetadata.warn(
						`ROLIE feed entry link %s in %s with "rel": "signature" has unexpected file extension.`,
						link.HRef, feed)
				}
				sign = link.HRef
			case "hash":
				switch {
				case strings.HasSuffix(lower, "sha256"):
					sha256 = link.HRef
				case strings.HasSuffix(lower, "sha512"):
					sha512 = link.HRef
				default:
					p.badProviderMetadata.warn(
						`ROLIE feed entry link %s in %s with "rel": "hash" has unsupported file extension.`,
						link.HRef, feed)
				}
			}
		}

		if url == "" {
			p.badProviderMetadata.warn(
				`ROLIE feed %s contains entry link with no "self" URL.`, feed)
			return
		}

		var file csaf.AdvisoryFile

		if sha256 != "" || sha512 != "" || sign != "" {
			file = csaf.HashedAdvisoryFile{url, sha256, sha512, sign}
		} else {
			file = csaf.PlainAdvisoryFile(url)
		}

		files = append(files, file)
	})

	if err := p.integrity(files, base, rolieMask, p.badProviderMetadata.add); err != nil &&
		err != errContinue {
		return err
	}

	if err := p.checkIndex(base, rolieIndexMask); err != nil && err != errContinue {
		return err
	}

	if err := p.checkChanges(base, rolieChangesMask); err != nil && err != errContinue {
		return err
	}

	return nil
}

// checkIndex fetches the "index.txt" and calls "checkTLS" method for HTTPS checks.
// It extracts the file names from the file and passes them to "integrity" function.
// It returns error if fetching/reading the file(s) fails, otherwise nil.
func (p *processor) checkIndex(base string, mask whereType) error {
	client := p.httpClient()

	bu, err := url.Parse(base)
	if err != nil {
		return err
	}

	index := util.JoinURLPath(bu, "index.txt").String()

	p.checkTLS(index)

	p.badIndices.use()

	res, err := client.Get(index)
	if err != nil {
		p.badIndices.error("Fetching %s failed: %v", index, err)
		return errContinue
	}
	if res.StatusCode != http.StatusOK {
		// It's optional
		if res.StatusCode != http.StatusNotFound {
			p.badIndices.error("Fetching %s failed. Status code %d (%s)",
				index, res.StatusCode, res.Status)
		}
		return errContinue
	}

	files, err := func() ([]csaf.AdvisoryFile, error) {
		defer res.Body.Close()
		var files []csaf.AdvisoryFile
		scanner := bufio.NewScanner(res.Body)
		for scanner.Scan() {
			files = append(files, csaf.PlainAdvisoryFile(scanner.Text()))
		}
		return files, scanner.Err()
	}()
	if err != nil {
		p.badIndices.error("Reading %s failed: %v", index, err)
		return errContinue
	}

	return p.integrity(files, base, mask, p.badIndices.add)
}

// checkChanges fetches the "changes.csv" and calls the "checkTLS" method for HTTPs checks.
// It extracts the file content, tests the column number and the validity of the time format
// of the fields' values and if they are sorted properly. Then it passes the files to the
// "integrity" functions. It returns error if some test fails, otherwise nil.
func (p *processor) checkChanges(base string, mask whereType) error {

	bu, err := url.Parse(base)
	if err != nil {
		return err
	}
	changes := util.JoinURLPath(bu, "changes.csv").String()

	p.checkTLS(changes)

	client := p.httpClient()
	res, err := client.Get(changes)

	p.badChanges.use()

	if err != nil {
		p.badChanges.error("Fetching %s failed: %v", changes, err)
		return errContinue
	}
	if res.StatusCode != http.StatusOK {
		if res.StatusCode != http.StatusNotFound {
			// It's optional
			p.badChanges.error("Fetching %s failed. Status code %d (%s)",
				changes, res.StatusCode, res.Status)
		}
		return errContinue
	}

	times, files, err := func() ([]time.Time, []csaf.AdvisoryFile, error) {
		defer res.Body.Close()
		var times []time.Time
		var files []csaf.AdvisoryFile
		c := csv.NewReader(res.Body)
		const (
			pathColumn = 0
			timeColumn = 1
		)
		for {
			r, err := c.Read()
			if err == io.EOF {
				break
			}
			if err != nil {
				return nil, nil, err
			}
			if len(r) < 2 {
				return nil, nil, errors.New("not enough columns")
			}
			t, err := time.Parse(time.RFC3339, r[timeColumn])
			if err != nil {
				return nil, nil, err
			}
<<<<<<< HEAD
			// Apply date range filtering.
			if p.ageAccept != nil && !p.ageAccept(t) {
				continue
			}
			times, files = append(times, t), append(files, csaf.PlainAdvisoryFile(r[1]))
=======
			times, files =
				append(times, t),
				append(files, csaf.PlainAdvisoryFile(r[pathColumn]))
>>>>>>> 86a015d6
		}
		return times, files, nil
	}()
	if err != nil {
		p.badChanges.error("Reading %s failed: %v", changes, err)
		return errContinue
	}

	if !sort.SliceIsSorted(times, func(i, j int) bool {
		return times[j].Before(times[i])
	}) {
		p.badChanges.error("%s is not sorted in descending order", changes)
	}

	return p.integrity(files, base, mask, p.badChanges.add)
}

func (p *processor) processROLIEFeeds(domain string, feeds [][]csaf.Feed) error {

	base, err := url.Parse(p.pmdURL)
	if err != nil {
		return err
	}
	for _, fs := range feeds {
		for i := range fs {
			feed := &fs[i]
			if feed.URL == nil {
				continue
			}
			up, err := url.Parse(string(*feed.URL))
			if err != nil {
				p.badProviderMetadata.error("Invalid URL %s in feed: %v.", *feed.URL, err)
				continue
			}
			feedURL := base.ResolveReference(up).String()
			p.checkTLS(feedURL)
			if err := p.processROLIEFeed(feedURL); err != nil && err != errContinue {
				return err
			}
		}
	}
	return nil
}

func (p *processor) checkCSAFs(domain string) error {
	// Check for ROLIE
	rolie, err := p.expr.Eval("$.distributions[*].rolie.feeds", p.pmd)
	if err != nil {
		return err
	}

	fs, hasRolie := rolie.([]interface{})
	hasRolie = hasRolie && len(fs) > 0

	if hasRolie {
		var feeds [][]csaf.Feed
		if err := util.ReMarshalJSON(&feeds, rolie); err != nil {
			p.badProviderMetadata.error("ROLIE feeds are not compatible: %v.", err)
		} else if err := p.processROLIEFeeds(domain, feeds); err != nil {
			if err != errContinue {
				return err
			}
		}
	}

	// No rolie feeds
	pmdURL, err := url.Parse(p.pmdURL)
	if err != nil {
		return err
	}
	base, err := util.BaseURL(pmdURL)
	if err != nil {
		return err
	}

	if err := p.checkIndex(base, indexMask); err != nil && err != errContinue {
		return err
	}

	if err := p.checkChanges(base, changesMask); err != nil && err != errContinue {
		return err
	}

	return nil
}

func (p *processor) checkMissing(string) error {
	var maxMask whereType

	for _, v := range p.alreadyChecked {
		maxMask |= v
	}

	var files []string

	for f, v := range p.alreadyChecked {
		if v != maxMask {
			files = append(files, f)
		}
	}
	sort.Strings(files)
	for _, f := range files {
		v := p.alreadyChecked[f]
		var where []string
		for mask := rolieMask; mask <= rolieListingMask; mask <<= 1 {
			if maxMask&mask == mask {
				var in string
				if v&mask == mask {
					in = "in"
				} else {
					in = "not in"
				}
				where = append(where, in+" "+mask.String())
			}
		}
		p.badIntegrities.error("%s %s", f, strings.Join(where, ", "))
	}
	return nil
}

// checkInvalid wents over all found adivisories URLs and checks
// if file name confirms to standard.
func (p *processor) checkInvalid(string) error {

	p.badDirListings.use()
	var invalids []string

	for f := range p.alreadyChecked {
		if !util.ConfirmingFileName(filepath.Base(f)) {
			invalids = append(invalids, f)
		}
	}

	if len(invalids) > 0 {
		sort.Strings(invalids)
		p.badDirListings.error("advisories with invalid file names: %s",
			strings.Join(invalids, ", "))
	}

	return nil
}

// checkListing wents over all found adivisories URLs and checks
// if their parent directory is listable.
func (p *processor) checkListing(string) error {

	p.badDirListings.use()

	pgs := pages{}

	var unlisted []string

	for f := range p.alreadyChecked {
		found, err := pgs.listed(f, p)
		if err != nil && err != errContinue {
			return err
		}
		if !found {
			unlisted = append(unlisted, f)
		}
	}

	if len(unlisted) > 0 {
		sort.Strings(unlisted)
		p.badDirListings.error("Not listed advisories: %s",
			strings.Join(unlisted, ", "))
	}

	return nil
}

// checkProviderMetadata checks provider-metadata.json. If it exists,
// decodes, and validates against the JSON schema.
// According to the result, the respective error messages added to
// badProviderMetadata.
// It returns nil if all checks are passed.
func (p *processor) checkProviderMetadata(domain string) error {

	p.badProviderMetadata.use()

	client := p.httpClient()

	lpmd := csaf.LoadProviderMetadataForDomain(client, domain, p.badProviderMetadata.warn)

	if lpmd == nil {
		p.badProviderMetadata.error("No valid provider-metadata.json found.")
		p.badProviderMetadata.error("STOPPING here - cannot perform other checks.")
		return errStop
	}

	p.pmdURL = lpmd.URL
	p.pmd256 = lpmd.Hash
	p.pmd = lpmd.Document

	return nil
}

// checkSecurity checks the security.txt file by making HTTP request to fetch it.
// It checks the existence of the CSAF field in the file content and tries to fetch
// the value of this field. As a result of these a respective error messages are
// passed to the badSecurity method in case of errors.
// It returns nil if all checks are passed.
func (p *processor) checkSecurity(domain string) error {

	client := p.httpClient()
	p.badSecurity.use()

	path := "https://" + domain + "/.well-known/security.txt"
	res, err := client.Get(path)
	if err != nil {
		p.badSecurity.error("Fetching %s failed: %v", path, err)
		return errContinue
	}

	if res.StatusCode != http.StatusOK {
		p.badSecurity.error("Fetching %s failed. Status code %d (%s)",
			path, res.StatusCode, res.Status)
		return errContinue
	}

	u, err := func() (string, error) {
		defer res.Body.Close()
		lines := bufio.NewScanner(res.Body)
		for lines.Scan() {
			line := lines.Text()
			if strings.HasPrefix(line, "CSAF:") {
				return strings.TrimSpace(line[6:]), nil
			}
		}
		return "", lines.Err()
	}()
	if err != nil {
		p.badSecurity.error("Error while reading security.txt: %v", err)
		return errContinue
	}
	if u == "" {
		p.badSecurity.error("No CSAF line found in security.txt.")
		return errContinue
	}

	// Try to load
	up, err := url.Parse(u)
	if err != nil {
		p.badSecurity.error("CSAF URL '%s' invalid: %v", u, err)
		return errContinue
	}

	base, err := url.Parse("https://" + domain + "/.well-known/")
	if err != nil {
		return err
	}

	u = base.ResolveReference(up).String()
	p.checkTLS(u)
	if res, err = client.Get(u); err != nil {
		p.badSecurity.error("Cannot fetch %s from security.txt: %v", u, err)
		return errContinue
	}
	if res.StatusCode != http.StatusOK {
		p.badSecurity.error("Fetching %s failed. Status code %d (%s)",
			u, res.StatusCode, res.Status)
		return errContinue
	}
	defer res.Body.Close()
	// Compare checksums to already read provider-metadata.json.
	h := sha256.New()
	if _, err := io.Copy(h, res.Body); err != nil {
		p.badSecurity.error("Reading %s failed: %v", u, err)
		return errContinue
	}

	if !bytes.Equal(h.Sum(nil), p.pmd256) {
		p.badSecurity.error("Content of %s from security.txt is not "+
			"identical to .well-known/csaf/provider-metadata.json", u)
	}

	return nil
}

// checkPGPKeys checks if the OpenPGP keys are available and valid, fetches
// the the remotely keys and compares the fingerprints.
// As a result of these a respective error messages are passed to badPGP method
// in case of errors. It returns nil if all checks are passed.
func (p *processor) checkPGPKeys(domain string) error {

	p.badPGPs.use()

	src, err := p.expr.Eval("$.public_openpgp_keys", p.pmd)
	if err != nil {
		p.badPGPs.warn("No public OpenPGP keys found: %v.", err)
		return errContinue
	}

	var keys []csaf.PGPKey
	if err := util.ReMarshalJSON(&keys, src); err != nil {
		p.badPGPs.error("Invalid public OpenPGP keys: %v.", err)
		return errContinue
	}

	if len(keys) == 0 {
		p.badPGPs.info("No public OpenPGP keys found.")
		return errContinue
	}

	// Try to load

	client := p.httpClient()

	base, err := url.Parse(p.pmdURL)
	if err != nil {
		return err
	}

	for i := range keys {
		key := &keys[i]
		if key.URL == nil {
			p.badPGPs.error("Missing URL for fingerprint %x.", key.Fingerprint)
			continue
		}
		up, err := url.Parse(*key.URL)
		if err != nil {
			p.badPGPs.error("Invalid URL '%s': %v", *key.URL, err)
			continue
		}

		u := base.ResolveReference(up).String()
		p.checkTLS(u)

		res, err := client.Get(u)
		if err != nil {
			p.badPGPs.error("Fetching public OpenPGP key %s failed: %v.", u, err)
			continue
		}
		if res.StatusCode != http.StatusOK {
			p.badPGPs.error("Fetching public OpenPGP key %s status code: %d (%s)",
				u, res.StatusCode, res.Status)
			continue
		}

		ckey, err := func() (*crypto.Key, error) {
			defer res.Body.Close()
			return crypto.NewKeyFromArmoredReader(res.Body)
		}()

		if err != nil {
			p.badPGPs.error("Reading public OpenPGP key %s failed: %v", u, err)
			continue
		}

		if !strings.EqualFold(ckey.GetFingerprint(), string(key.Fingerprint)) {
			p.badPGPs.error("Fingerprint of public OpenPGP key %s does not match remotely loaded.", u)
			continue
		}
		keyring, err := crypto.NewKeyRing(ckey)
		if err != nil {
			p.badPGPs.error("Creating store for public OpenPGP key %s failed: %v.", u, err)
			continue
		}
		p.keys = append(p.keys, keyring)
	}

	if len(p.keys) == 0 {
		p.badPGPs.info("No OpenPGP keys loaded.")
	}
	return nil
}

// checkWellknownMetadataReporter checks if the provider-metadata.json file is
// available under the /.well-known/csaf/ directory.
// It returns nil if all checks are passed, otherwise error.
func (p *processor) checkWellknownMetadataReporter(domain string) error {

	client := p.httpClient()

	p.badWellknownMetadata.use()

	path := "https://" + domain + "/.well-known/csaf/provider-metadata.json"

	res, err := client.Get(path)
	if err != nil {
		p.badWellknownMetadata.error("Fetching %s failed: %v", path, err)
		return errContinue
	}
	if res.StatusCode != http.StatusOK {
		p.badWellknownMetadata.error("Fetching %s failed. Status code %d (%s)",
			path, res.StatusCode, res.Status)
		return errContinue
	}

	return nil
}

// checkDNSPathReporter checks if the "csaf.data.security.domain.tld" DNS record is available
// and serves the "provider-metadata.json".
// It returns nil if all checks are passed, otherwise error.
func (p *processor) checkDNSPathReporter(domain string) error {

	client := p.httpClient()

	p.badDNSPath.use()

	path := "https://csaf.data.security." + domain
	res, err := client.Get(path)
	if err != nil {
		p.badDNSPath.error("Fetching %s failed: %v", path, err)
		return errContinue
	}
	if res.StatusCode != http.StatusOK {
		p.badDNSPath.error("Fetching %s failed. Status code %d (%s)",
			path, res.StatusCode, res.Status)
		return errContinue
	}
	hash := sha256.New()
	defer res.Body.Close()
	content, err := io.ReadAll(res.Body)
	if err != nil {
		p.badDNSPath.error("Error while reading the response from %s", path)
		return errContinue
	}
	hash.Write(content)
	if !bytes.Equal(hash.Sum(nil), p.pmd256) {
		p.badDNSPath.error("%s does not serve the same provider-metadata.json as previously found", path)
		return errContinue
	}

	return nil
}<|MERGE_RESOLUTION|>--- conflicted
+++ resolved
@@ -795,17 +795,13 @@
 			if err != nil {
 				return nil, nil, err
 			}
-<<<<<<< HEAD
 			// Apply date range filtering.
 			if p.ageAccept != nil && !p.ageAccept(t) {
 				continue
 			}
-			times, files = append(times, t), append(files, csaf.PlainAdvisoryFile(r[1]))
-=======
 			times, files =
 				append(times, t),
 				append(files, csaf.PlainAdvisoryFile(r[pathColumn]))
->>>>>>> 86a015d6
 		}
 		return times, files, nil
 	}()
