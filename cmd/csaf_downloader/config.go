// This file is Free Software under the MIT License
// without warranty, see README.md and LICENSES/MIT.txt for details.
//
// SPDX-License-Identifier: MIT
//
// SPDX-FileCopyrightText: 2022 German Federal Office for Information Security (BSI) <https://www.bsi.bund.de>
// Software-Engineering: 2022 Intevation GmbH <https://intevation.de>

package main

import (
	"crypto/tls"
	"net/http"

<<<<<<< HEAD
	"github.com/csaf-poc/csaf_distribution/v2/internal/certs"
=======
>>>>>>> 2d1dc180
	"github.com/csaf-poc/csaf_distribution/v2/internal/filter"
	"github.com/csaf-poc/csaf_distribution/v2/internal/models"
	"github.com/csaf-poc/csaf_distribution/v2/internal/options"
)

const (
	defaultWorker = 2
	defaultPreset = "mandatory"
)

type config struct {
	Directory            *string           `short:"d" long:"directory" description:"DIRectory to store the downloaded files in" value-name:"DIR" toml:"directory"`
	Insecure             bool              `long:"insecure" description:"Do not check TLS certificates from provider" toml:"insecure"`
	IgnoreSignatureCheck bool              `long:"ignoresigcheck" description:"Ignore signature check results, just warn on mismatch" toml:"ignoresigcheck"`
	ClientCert           *string           `long:"client-cert" description:"TLS client certificate file (PEM encoded data)" value-name:"CERT-FILE" toml:"client_cert"`
	ClientKey            *string           `long:"client-key" description:"TLS client private key file (PEM encoded data)" value-name:"KEY-FILE" toml:"client_key"`
	ClientPassphrase     *string           `long:"client-passphrase" description:"Optional passphrase for the client certificate" value-name:"PASSPHRASE" toml:"client_passphrase"`
	Version              bool              `long:"version" description:"Display version of the binary" toml:"-"`
	Verbose              bool              `long:"verbose" short:"v" description:"Verbose output" toml:"verbose"`
	Rate                 *float64          `long:"rate" short:"r" description:"The average upper limit of https operations per second (defaults to unlimited)" toml:"rate"`
	Worker               int               `long:"worker" short:"w" description:"NUMber of concurrent downloads" value-name:"NUM" toml:"worker"`
	Range                *models.TimeRange `long:"timerange" short:"t" description:"RANGE of time from which advisories to download" value-name:"RANGE" toml:"timerange"`
<<<<<<< HEAD
	Folder               string            `long:"folder" short:"f" description:"Download into a given FOLDER" value-name:"FOLDER" toml:"folder"`
	IgnorePattern        []string          `long:"ignorepattern" short:"i" description:"Dont download files if there URLs match any of the given PATTERNs" value-name:"PATTERN" toml:"ignorepattern"`

	ExtraHeader http.Header `long:"header" short:"H" description:"One or more extra HTTP header fields" toml:"header"`
=======
	Folder               string            `long:"folder" short:"f" description:"Download into a given subFOLDER" value-name:"FOLDER" toml:"folder"`
	IgnorePattern        []string          `long:"ignorepattern" short:"i" description:"Do not download files if their URLs match any of the given PATTERNs" value-name:"PATTERN" toml:"ignorepattern"`
	ExtraHeader          http.Header       `long:"header" short:"H" description:"One or more extra HTTP header fields" toml:"header"`
>>>>>>> 2d1dc180

	RemoteValidator        string   `long:"validator" description:"URL to validate documents remotely" value-name:"URL" toml:"validator"`
	RemoteValidatorCache   string   `long:"validatorcache" description:"FILE to cache remote validations" value-name:"FILE" toml:"validatorcache"`
	RemoteValidatorPresets []string `long:"validatorpreset" description:"One or more PRESETS to validate remotely" value-name:"PRESETS" toml:"validatorpreset"`

	Config string `short:"c" long:"config" description:"Path to config TOML file" value-name:"TOML-FILE" toml:"-"`

<<<<<<< HEAD
	clientCerts   []tls.Certificate
=======
>>>>>>> 2d1dc180
	ignorePattern filter.PatternMatcher
}

// configPaths are the potential file locations of the config file.
var configPaths = []string{
	"~/.config/csaf/downloader.toml",
	"~/.csaf_downloader.toml",
	"csaf_downloader.toml",
}

// parseArgsConfig parses the command line and if need a config file.
func parseArgsConfig() ([]string, *config, error) {
	p := options.Parser[config]{
		DefaultConfigLocations: configPaths,
		ConfigLocation:         func(cfg *config) string { return cfg.Config },
		Usage:                  "[OPTIONS] domain...",
		HasVersion:             func(cfg *config) bool { return cfg.Version },
		SetDefaults: func(cfg *config) {
			cfg.Worker = defaultWorker
			cfg.RemoteValidatorPresets = []string{defaultPreset}
		},
		// Re-establish default values if not set.
		EnsureDefaults: func(cfg *config) {
			if cfg.Worker == 0 {
				cfg.Worker = defaultWorker
			}
			if cfg.RemoteValidatorPresets == nil {
				cfg.RemoteValidatorPresets = []string{defaultPreset}
			}
		},
	}
	return p.Parse()
}

// ignoreFile returns true if the given URL should not be downloaded.
func (cfg *config) ignoreURL(u string) bool {
	return cfg.ignorePattern.Matches(u)
}

// compileIgnorePatterns compiles the configure patterns to be ignored.
func (cfg *config) compileIgnorePatterns() error {
	pm, err := filter.NewPatternMatcher(cfg.IgnorePattern)
	if err != nil {
		return err
	}
	cfg.ignorePattern = pm
	return nil
}

<<<<<<< HEAD
// prepareCertificates loads the client side certificates used by the HTTP client.
func (cfg *config) prepareCertificates() error {
	cert, err := certs.LoadCertificate(
		cfg.ClientCert, cfg.ClientKey, cfg.ClientPassphrase)
	if err != nil {
		return err
	}
	cfg.clientCerts = cert
	return nil
}

// prepare prepares internal state of a loaded configuration.
func (cfg *config) prepare() error {
	if err := cfg.prepareCertificates(); err != nil {
		return err
	}
=======
// prepare prepares internal state of a loaded configuration.
func (cfg *config) prepare() error {
>>>>>>> 2d1dc180
	return cfg.compileIgnorePatterns()
}<|MERGE_RESOLUTION|>--- conflicted
+++ resolved
@@ -12,10 +12,7 @@
 	"crypto/tls"
 	"net/http"
 
-<<<<<<< HEAD
 	"github.com/csaf-poc/csaf_distribution/v2/internal/certs"
-=======
->>>>>>> 2d1dc180
 	"github.com/csaf-poc/csaf_distribution/v2/internal/filter"
 	"github.com/csaf-poc/csaf_distribution/v2/internal/models"
 	"github.com/csaf-poc/csaf_distribution/v2/internal/options"
@@ -38,16 +35,9 @@
 	Rate                 *float64          `long:"rate" short:"r" description:"The average upper limit of https operations per second (defaults to unlimited)" toml:"rate"`
 	Worker               int               `long:"worker" short:"w" description:"NUMber of concurrent downloads" value-name:"NUM" toml:"worker"`
 	Range                *models.TimeRange `long:"timerange" short:"t" description:"RANGE of time from which advisories to download" value-name:"RANGE" toml:"timerange"`
-<<<<<<< HEAD
-	Folder               string            `long:"folder" short:"f" description:"Download into a given FOLDER" value-name:"FOLDER" toml:"folder"`
-	IgnorePattern        []string          `long:"ignorepattern" short:"i" description:"Dont download files if there URLs match any of the given PATTERNs" value-name:"PATTERN" toml:"ignorepattern"`
-
-	ExtraHeader http.Header `long:"header" short:"H" description:"One or more extra HTTP header fields" toml:"header"`
-=======
 	Folder               string            `long:"folder" short:"f" description:"Download into a given subFOLDER" value-name:"FOLDER" toml:"folder"`
 	IgnorePattern        []string          `long:"ignorepattern" short:"i" description:"Do not download files if their URLs match any of the given PATTERNs" value-name:"PATTERN" toml:"ignorepattern"`
 	ExtraHeader          http.Header       `long:"header" short:"H" description:"One or more extra HTTP header fields" toml:"header"`
->>>>>>> 2d1dc180
 
 	RemoteValidator        string   `long:"validator" description:"URL to validate documents remotely" value-name:"URL" toml:"validator"`
 	RemoteValidatorCache   string   `long:"validatorcache" description:"FILE to cache remote validations" value-name:"FILE" toml:"validatorcache"`
@@ -55,10 +45,7 @@
 
 	Config string `short:"c" long:"config" description:"Path to config TOML file" value-name:"TOML-FILE" toml:"-"`
 
-<<<<<<< HEAD
 	clientCerts   []tls.Certificate
-=======
->>>>>>> 2d1dc180
 	ignorePattern filter.PatternMatcher
 }
 
@@ -108,7 +95,6 @@
 	return nil
 }
 
-<<<<<<< HEAD
 // prepareCertificates loads the client side certificates used by the HTTP client.
 func (cfg *config) prepareCertificates() error {
 	cert, err := certs.LoadCertificate(
@@ -125,9 +111,5 @@
 	if err := cfg.prepareCertificates(); err != nil {
 		return err
 	}
-=======
-// prepare prepares internal state of a loaded configuration.
-func (cfg *config) prepare() error {
->>>>>>> 2d1dc180
 	return cfg.compileIgnorePatterns()
 }