--- conflicted
+++ resolved
@@ -1,12 +1,8 @@
-<<<<<<< HEAD
-`csaf_provider` implements the CGI interface for webservers and reads its configuration from a [TOML](https://toml.io/en/) file.
-The [setup docs](../README.md#setup-trusted-provider) explain how to wire this up with nginx and where the config file lives.
-=======
 `csaf_provider` implements the CGI interface for webservers
 and reads its configuration from a [TOML](https://toml.io/en/) file.
 The [setup docs](../README.md#setup-trusted-provider)
 explain how to wire this up with nginx and where the config file lives.
->>>>>>> bb0a30ab
+
 
 ## Provider options
 
@@ -32,7 +28,6 @@
  - provider_metadata: Configure the provider metadata.
  - provider_metadata.list_on_CSAF_aggregators: List on aggregators
  - provider_metadata.mirror_on_CSAF_aggregators: Mirror on aggregators
-<<<<<<< HEAD
  - provider_metadata.publisher: Set the publisher. Default:  
 ```toml 
 [provider_metadata.publisher]
@@ -41,6 +36,3 @@
 namespace = "https://example.com"
 issuing_authority = "We at Example Company are responsible for publishing and maintaining Product Y."
 contact_details = "Example Company can be reached at contact_us@example.com, or via our website at https://www.example.com/contact."
-=======
- - provider_metadata.publisher: Set the publisher. Default: `{"category"= "vendor", "name"= "Example Company", "namespace"= "https://example.com", "issuing_authority"= "We at Example Company are responsible for publishing and maintaining Product Y.", "contact_details"= "Example Company can be reached at contact_us@example.com, or via our website at https://www.example.com/contact."}`.
->>>>>>> bb0a30ab
