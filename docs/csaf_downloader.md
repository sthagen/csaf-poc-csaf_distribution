--- conflicted
+++ resolved
@@ -15,12 +15,8 @@
   -r, --rate=                      The average upper limit of https operations per second (defaults to unlimited)
   -w, --worker=NUM                 NUMber of concurrent downloads (default: 2)
   -t, --timerange=RANGE            RANGE of time from which advisories to download
-<<<<<<< HEAD
-  -f, --folder=FOLDER              Download into a given FOLDER
-  -i, --ignorepattern=PATTERN      Dont download files if there URLs match any of the given PATTERNs
-=======
   -f, --folder=FOLDER              Download all into a given subFOLDER
->>>>>>> 8c95795b
+  -i, --ignorepattern=PATTERN      Do not download files if their URLs match any of the given PATTERNs
   -H, --header=                    One or more extra HTTP header fields
       --validator=URL              URL to validate documents remotely
       --validatorcache=FILE        FILE to cache remote validations
@@ -59,10 +55,7 @@
 worker            = 2
 # timerange       # not set by default
 # folder          # not set by default
-<<<<<<< HEAD
 # ignorepattern   # not set by default
-=======
->>>>>>> 8c95795b
 # header          # not set by default
 # validator       # not set by default
 # validatorcache  # not set by default
@@ -98,20 +91,17 @@
 
 All interval boundaries are inclusive.
 
-<<<<<<< HEAD
-If the `folder` option is given the advisories are stored in this folder. 
-If it is omitted (by default) the advisories are stored in folder name by the
-year they are from.
+If the `folder` option is given all the advisories are stored in a subfolder
+of this name. Otherwise the advisories are each stored in a folder named
+by the year they are from.
 
 You can ignore certain advisories while downloading by specifying a list
-of regular expressions to match their URLs by using the `ignorepattern` option. 
-E.g. `-i='.*white.*' -i='*.red.*'` will ignore files which URLs contain the sub strings **white** or **red**.
+of regular expressions to match their URLs by using the `ignorepattern`
+option.
+
+E.g. `-i='.*white.*' -i='*.red.*'` will ignore files which URLs contain
+the sub strings **white** or **red**.
 In the config file this has to be noted as:
 ```
 ignorepattern = [".*white.*", ".*red.*"]
-```
-=======
-If the `folder` option is given all the advisories are stored in a subfolder
-of this name. Otherwise the advisories are each stored in a folder named
-by the year they are from.
->>>>>>> 8c95795b
+```